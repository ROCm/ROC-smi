### ROCm System Management Interface

This repository includes the rocm-smi tool. This tool exposes functionality for
clock and temperature management of your ROCm enabled system.

#### Installation

You may find rocm-smi at the following location after installing the rocm package:
```shell
/opt/rocm/bin/rocm-smi
```

Alternatively, you may clone this repository and run the tool directly.

#### Usage

For detailed and up to date usage information, we recommend consulting the help:
```shell
/opt/rocm/bin/rocm-smi -h
```

For convenience purposes, following is a quick excerpt:
```shell

<<<<<<< HEAD
usage: rocm-smi [-h] [-d DEVICE] [-i] [-t] [-c] [-g] [-f] [-p] [-P] [-o] [-l] [-s] [-a] [-r]
                [--setsclk LEVEL [LEVEL ...]] [--setmclk LEVEL [LEVEL ...]] [--setfan LEVEL]
                [--setperflevel LEVEL] [--setoverdrive %] [--setprofile # # # # #] [--resetprofile]
                [--load FILE | --save FILE] [--autorespond RESPONSE]
=======
usage: rocm-smi [-h] [-d DEVICE] [-i] [-t] [-c] [-g] [-f] [-p] [-o] [-l] [-s] [-a] [-r] [--setsclk LEVEL]
                [--setmclk LEVEL] [--setfan LEVEL] [--setperflevel LEVEL] [--setoverdrive %]
                [--setprofile # # # # #] [--resetprofile] [--load FILE | --save FILE] [--autorespond RESPONSE]
>>>>>>> 19d80d79

AMD ROCm System Management Interface

optional arguments:
  -h, --help                  show this help message and exit
  --load FILE                 Load Clock, Fan, Performance and Profile settings from FILE
  --save FILE                 Save Clock, Fan, Performance and Profile settings to FILE

  -d DEVICE, --device DEVICE  Execute command on specified device

  -i, --showid                Show GPU ID
  -t, --showtemp              Show current temperature
  -c, --showclocks            Show current clock frequencies
  -g, --showgpuclocks         Show current GPU clock frequencies
  -f, --showfan               Show current fan speed
  -p, --showperflevel         Show current PowerPlay Performance Level
<<<<<<< HEAD
  -P, --showpower             Show current power consumption
=======
>>>>>>> 19d80d79
  -o, --showoverdrive         Show current OverDrive level
  -l, --showprofile           Show Compute Profile attributes
  -s, --showclkfrq            Show supported GPU and Memory Clock
  -a, --showallinfo           Show all SMI-supported values values

  -r, --resetclocks           Reset clocks to default values
  --setsclk LEVEL [LEVEL ...] Set GPU Clock Frequency Level Mask
  --setmclk LEVEL [LEVEL ...] Set GPU Memory Clock Frequency Mask
  --setfan LEVEL              Set GPU Fan Speed Level
  --setperflevel LEVEL        Set PowerPlay Performance Level
  --setoverdrive %            Set GPU OverDrive level
  --setprofile # # # # #      Specify Compute Profile attributes
  --resetprofile              Reset Compute Profile

  --autorespond RESPONSE      Response to automatically provide for all prompts (NOT RECOMMENDED)
```

<<<<<<< HEAD

#### Detailed Option Descriptions

--setsclk/--setmclk # [# # ...]:
    This allows you to set a mask for the levels. For example, if a GPU has 8 clock levels,
    you can set a mask to use levels 0, 5, 6 and 7 with --setsclk 0 5 6 7 . This will only
    use the base level, and the top 3 clock levels. This will allow you to keep the GPU at
    base level when there is no GPU load, and the top 3 levels when the GPU load increases.

    NOTES:
        The clock levels will change dynamically based on GPU load based on the default
        Compute and Graphics profiles. The thresholds and delays for a custom mask cannot
        be controlled through the SMI tool

        This flag automatically sets the Performance Level to "manual" as the mask is not
        applied when the Performance level is set to auto

--setfan LEVEL:
    This sets the fan speed to a value ranging from 0 to 255 (not from 0-100%).

    NOTE: While the hardware is usually capable of overriding this value when required, it is
          recommended to not set the fan level lower than the default value for extended periods
          of time

--setperflevel LEVEL:
    This lets you use the pre-defined Performance Level values, which can include:
        auto (Automatically change PowerPlay values based on GPU workload
        low (Keep PowerPlay values low, regardless of workload)
        high (Keep PowerPlay values high, regardless of workload)
        manual (Only use values defined in sysfs values)

--setoverdrive #:
    This sets the percentage above maximum for the max Performance Level.
    For example, --setoverdrive 20 will increase the top sclk level by 20%. If the maximum
    sclk level is 1000MHz, then --setoverdrive 20 will increase the maximum sclk to 1200MHz

    NOTES:
        This option can be used in conjunction with the --setsclk mask

        Operating the GPU outside of specifications can cause irreparable damage to your hardware
        Please observe the warning displayed when using this option

--setprofile # # # # #:
    The Compute Profile accepts 5 parameters, which are (in order):
        Minimum SCLK       - Minimum GPU clock speed in MHz
        Minimum MCLK       - Minimum GPU Memory clock speed in MHz
        Activity threshold - Workload required before clock levels change (%)
        Hysteresis Up      - Delay before clock level is increased in milliseconds
        Hysteresis Down    - Delay before clock level is decresed in milliseconds

    NOTES:
        When a compute queue is detected, these values will be automatically applied to the system

        Compute Power Profiles are only applied when the Performance Level is set to "auto"
=======
#### Compute Profile Attributes

The Compute Profile accepts 5 parameters, which are (in order):  
Minimum SCLK       - Minimum GPU clock speed in MHz  
Minimum MCLK       - Minimum GPU Memory clock speed in MHz  
Activity threshold - Workload required before clock levels change (%)  
UpHyst             - Delay before clock level is increased in milliseconds  
DownHyst           - Delay before clock level is decresed in milliseconds  

When a compute queue is detected, these values will be automatically applied to the system.
>>>>>>> 19d80d79


#### Testing changes

After making changes to the SMI, run the test script to ensure that all functionality
remains intact before uploading the patch. This can be done using:
```shell
./test-rocm-smi.sh /opt/rocm/bin/rocm-smi
```

The test can run all flags for the SMI, or specific flags can be tested with the -s option.

Any new functionality added to the SMI should have a corresponding test added to the test script.

#### Disclaimer

The information contained herein is for informational purposes only, and is subject to change without notice. While every precaution has been taken in the preparation of this document, it may contain technical inaccuracies, omissions and typographical errors, and AMD is under no obligation to update or otherwise correct this information. Advanced Micro Devices, Inc. makes no representations or warranties with respect to the accuracy or completeness of the contents of this document, and assumes no liability of any kind, including the implied warranties of noninfringement, merchantability or fitness for particular purposes, with respect to the operation or use of AMD hardware, software or other products described herein. No license, including implied or arising by estoppel, to any intellectual property rights is granted by this document. Terms and limitations applicable to the purchase or use of AMD's products are as set forth in a signed agreement between the parties or in AMD's Standard Terms and Conditions of Sale.

AMD, the AMD Arrow logo, and combinations thereof are trademarks of Advanced Micro Devices, Inc. Other product names used in this publication are for identification purposes only and may be trademarks of their respective companies.

Copyright (c) 2014-2017 Advanced Micro Devices, Inc. All rights reserved.<|MERGE_RESOLUTION|>--- conflicted
+++ resolved
@@ -22,16 +22,10 @@
 For convenience purposes, following is a quick excerpt:
 ```shell
 
-<<<<<<< HEAD
 usage: rocm-smi [-h] [-d DEVICE] [-i] [-t] [-c] [-g] [-f] [-p] [-P] [-o] [-l] [-s] [-a] [-r]
                 [--setsclk LEVEL [LEVEL ...]] [--setmclk LEVEL [LEVEL ...]] [--setfan LEVEL]
                 [--setperflevel LEVEL] [--setoverdrive %] [--setprofile # # # # #] [--resetprofile]
                 [--load FILE | --save FILE] [--autorespond RESPONSE]
-=======
-usage: rocm-smi [-h] [-d DEVICE] [-i] [-t] [-c] [-g] [-f] [-p] [-o] [-l] [-s] [-a] [-r] [--setsclk LEVEL]
-                [--setmclk LEVEL] [--setfan LEVEL] [--setperflevel LEVEL] [--setoverdrive %]
-                [--setprofile # # # # #] [--resetprofile] [--load FILE | --save FILE] [--autorespond RESPONSE]
->>>>>>> 19d80d79
 
 AMD ROCm System Management Interface
 
@@ -48,10 +42,7 @@
   -g, --showgpuclocks         Show current GPU clock frequencies
   -f, --showfan               Show current fan speed
   -p, --showperflevel         Show current PowerPlay Performance Level
-<<<<<<< HEAD
   -P, --showpower             Show current power consumption
-=======
->>>>>>> 19d80d79
   -o, --showoverdrive         Show current OverDrive level
   -l, --showprofile           Show Compute Profile attributes
   -s, --showclkfrq            Show supported GPU and Memory Clock
@@ -69,7 +60,6 @@
   --autorespond RESPONSE      Response to automatically provide for all prompts (NOT RECOMMENDED)
 ```
 
-<<<<<<< HEAD
 
 #### Detailed Option Descriptions
 
@@ -124,18 +114,6 @@
         When a compute queue is detected, these values will be automatically applied to the system
 
         Compute Power Profiles are only applied when the Performance Level is set to "auto"
-=======
-#### Compute Profile Attributes
-
-The Compute Profile accepts 5 parameters, which are (in order):  
-Minimum SCLK       - Minimum GPU clock speed in MHz  
-Minimum MCLK       - Minimum GPU Memory clock speed in MHz  
-Activity threshold - Workload required before clock levels change (%)  
-UpHyst             - Delay before clock level is increased in milliseconds  
-DownHyst           - Delay before clock level is decresed in milliseconds  
-
-When a compute queue is detected, these values will be automatically applied to the system.
->>>>>>> 19d80d79
 
 
 #### Testing changes
